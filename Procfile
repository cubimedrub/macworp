--- conflicted
+++ resolved
@@ -1,7 +1,3 @@
 frontend: cd nf_cloud_frontend && yarn dev
 backend: python -m nf_cloud_backend serve
-<<<<<<< HEAD
-worker: env PYTHONUNBUFFERED=1 python -m nf_cloud_worker -n ./nextflow -c http://localhost:3001 -r amqp://admin:developer@127.0.0.1:5674/%2f -q project_workflow -d ./uploads -w ./nf_cloud.local.config.yaml -u worker -p developer
-=======
-worker: env PYTHONUNBUFFERED=1 python -m nf_cloud_worker -n ./nextflow -c http://localhost:3001 -r amqp://admin:developer@127.0.0.1:5674/%2f -q project_workflow -d ./uploads -u worker -p developer
->>>>>>> a99015b4
+worker: env PYTHONUNBUFFERED=1 python -m nf_cloud_worker -n ./nextflow -c http://localhost:3001 -r amqp://admin:developer@127.0.0.1:5674/%2f -q project_workflow -d ./uploads -w ./nf_cloud.local.config.yaml -u worker -p developer