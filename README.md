--- conflicted
+++ resolved
@@ -38,14 +38,10 @@
 
 ```sh
 # Removes the NF cloud container
-<<<<<<< HEAD
-sudo docker rm $(sudo docker ps -f "name=nf-cloud" -qa)
-=======
-docker rm $(docker ps -f "name=nf-cloud" -q)
+docker rm $(docker ps -f "name=nf-cloud" -qa)
 ```
 ### Test Backend
 
 ```sh
 uvicorn nf_cloud_backend.main:app --app-dir backend --reload
->>>>>>> 7fa9f0b4
 ```