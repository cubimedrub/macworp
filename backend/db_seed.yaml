--- conflicted
+++ resolved
@@ -1,21 +1,12 @@
 - model: User
   attributes:
     id: 1
-<<<<<<< HEAD
-    login_id: "testperson"
-    role: "default"
-    provider_type: "database"
-    provider_name: "local"
-    email: "detlef@example.com"
-    hashed_password: "$2b$12$LcH4o3cwqH5XoVOqhnyneOMq.9PBCYlii8HynJ3/P1.bOVrq5mXLC"
-=======
     login_id: testperson
     role: default
     provider_type: database
-    provider_name: bar
+    provider_name: local
     email: testperson@example.com
     hashed_password: $2b$12$LcH4o3cwqH5XoVOqhnyneOMq.9PBCYlii8HynJ3/P1.bOVrq5mXLC
->>>>>>> a331e796
     #Hash of "password"
 - model: User
   attributes:
