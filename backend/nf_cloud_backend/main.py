<<<<<<< HEAD
from typing import Union
from .controllers import project
from .controllers import workflow
=======
from sqlmodel import Field, SQLModel, Session, create_engine
from sqlalchemy.sql import text
from typing import Union
>>>>>>> 7fa9f0b4

from .auth.auth_handler import *
from .models.schemas import *
from .controllers import users

from fastapi import FastAPI, Depends, HTTPException, status
from pydantic import BaseModel
from datetime import timedelta, datetime
from jose import JWTError, jwt
from typing_extensions import Annotated

#ALGORITHM = "HS256"
#SECRET_KEY = "1381838ae617aecd50fe746b9095358e50a19de84f9a585f32d4a8138476082c" #generated with openssl rand -hex 32
#ACCESS_TOKEN_EXPIRE_MINUTES = 30

oauth2_scheme = OAuth2PasswordBearer(tokenUrl="token")

app = FastAPI()
app.include_router(project.router)
app.include_router(workflow.router)

<<<<<<< HEAD
=======
app.include_router(users.router)


>>>>>>> 7fa9f0b4



<|MERGE_RESOLUTION|>--- conflicted
+++ resolved
@@ -1,22 +1,19 @@
-<<<<<<< HEAD
 from typing import Union
-from .controllers import project
-from .controllers import workflow
-=======
+
+from datetime import timedelta, datetime
+from fastapi import FastAPI, Depends, HTTPException, status
+from jose import JWTError, jwt
+from pydantic import BaseModel
 from sqlmodel import Field, SQLModel, Session, create_engine
 from sqlalchemy.sql import text
-from typing import Union
->>>>>>> 7fa9f0b4
+from typing_extensions import Annotated
+
 
 from .auth.auth_handler import *
 from .models.schemas import *
 from .controllers import users
-
-from fastapi import FastAPI, Depends, HTTPException, status
-from pydantic import BaseModel
-from datetime import timedelta, datetime
-from jose import JWTError, jwt
-from typing_extensions import Annotated
+from .controllers import project
+from .controllers import workflow
 
 #ALGORITHM = "HS256"
 #SECRET_KEY = "1381838ae617aecd50fe746b9095358e50a19de84f9a585f32d4a8138476082c" #generated with openssl rand -hex 32
@@ -27,13 +24,9 @@
 app = FastAPI()
 app.include_router(project.router)
 app.include_router(workflow.router)
-
-<<<<<<< HEAD
-=======
 app.include_router(users.router)
 
 
->>>>>>> 7fa9f0b4
-
-
-
+@app.get("/")
+def read_root():
+    return {"Hello": "World"}