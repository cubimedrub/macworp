--- conflicted
+++ resolved
@@ -8,11 +8,7 @@
 
 # internal imports
 from nf_cloud_backend import app
-<<<<<<< HEAD
-from nf_cloud_backend.utility.configuration import Configuration
-=======
 from nf_cloud_backend.models.workflow import Workflow
->>>>>>> a99015b4
 
 
 class WorkflowsControllers:
@@ -31,17 +27,10 @@
         offset = request.args.get("offset", None)
         limit = request.args.get("limit", None)
         return jsonify({
-<<<<<<< HEAD
-            "workflows": sorted([
-                workflow
-                for workflow in Configuration.values()["workflows"].keys()
-            ])
-=======
             "workflows": [
                 workflow.to_dict()
                 for workflow in Workflow.select().offset(offset).limit(limit)
             ]
->>>>>>> a99015b4
         })
 
     @staticmethod
@@ -55,10 +44,6 @@
         offset = request.args.get("offset", None)
         limit = request.args.get("limit", None)
         return jsonify({
-<<<<<<< HEAD
-            "arguments": Configuration.values()["workflows"][workflow]["args"]["dynamic"]
-        })
-=======
             "workflows": {
                 workflow.id: workflow.name
                 for workflow in Workflow.select().where(Workflow.is_published == True).offset(offset).limit(limit)
@@ -207,6 +192,5 @@
 
         workflow: Workflow = Workflow.get_or_none(Workflow.id == workflow_id)
         if workflow is None:
-           return '', 404
-        return jsonify(json.loads(workflow.definition)['args']['dynamic'])
->>>>>>> a99015b4
+            return '', 404
+        return jsonify(json.loads(workflow.definition)['args']['dynamic'])